# Diffusion training.
REDQTrainer.train_batch_size = 256
REDQTrainer.train_lr = 3e-4
REDQTrainer.lr_scheduler = "cosine"
REDQTrainer.weight_decay = 0
REDQTrainer.train_num_steps = 10000
<<<<<<< HEAD
=======

>>>>>>> 5dbc8bba
# 50000
# Don't save. 
REDQTrainer.save_and_sample_every = 100000000

# Diffusion sampling.
SimpleDiffusionGenerator.num_sample_steps = 128

# Online setup.
construct_diffusion_model.denoising_network = @ResidualMLPDenoiser
construct_diffusion_model.normalizer_type = 'standard'

# Diffusion denoising network.
ResidualMLPDenoiser.dim_t = 256
ResidualMLPDenoiser.mlp_width = 1024
ResidualMLPDenoiser.num_layers = 6
ResidualMLPDenoiser.learned_sinusoidal_cond = False
ResidualMLPDenoiser.random_fourier_features = True
ResidualMLPDenoiser.learned_sinusoidal_dim = 16
ResidualMLPDenoiser.activation = 'relu'
ResidualMLPDenoiser.layer_norm = False

# No terminals in DMC.
modelled_terminals = False
# redq_sac.model_terminals = %modelled_terminals
split_diffusion_samples.modelled_terminals = %modelled_terminals


# train parameters
TrainConfig.utd_ratio = 1
TrainConfig.offline_mixing_ratio = 0.5
TrainConfig.ope_clip = 0.01
TrainConfig.te_clip = 0.01
TrainConfig.pe_clip = 0.01
TrainConfig.normalize = True
TrainConfig.normalize_reward = True
TrainConfig.q_n_hidden_layers = 5
TrainConfig.cql_alpha = 5
TrainConfig.cql_alpha_online = 5
TrainConfig.reward_scale = 1
TrainConfig.reward_bias = -1
TrainConfig.is_sparse_reward = True
TrainConfig.cql_clip_diff_min = -200
TrainConfig.cql_target_action_gap = 0.8
TrainConfig.cql_max_target_backup = True<|MERGE_RESOLUTION|>--- conflicted
+++ resolved
@@ -4,10 +4,7 @@
 REDQTrainer.lr_scheduler = "cosine"
 REDQTrainer.weight_decay = 0
 REDQTrainer.train_num_steps = 10000
-<<<<<<< HEAD
-=======
 
->>>>>>> 5dbc8bba
 # 50000
 # Don't save. 
 REDQTrainer.save_and_sample_every = 100000000
